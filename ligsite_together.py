--- conflicted
+++ resolved
@@ -102,17 +102,11 @@
     return atom_id_coords_dict, residue_info_dict
 
 # STEP 1    
-<<<<<<< HEAD
-def create_bounding_box_and_voxels(atom_coordinates, voxel_size = 0.5):
-    """
+def create_bounding_box_and_voxels(atom_coordinates, van_der_Waals_radii, voxel_size, probe_radius):
+	"""
     Create a bounding box for the protein and divide this 3D space into small cubes of x Angstrom per side.
     Each one of these small cubes is called a "voxel".
     """
-=======
-# The next step is to divide the 3D space (the bounding box in this case) into small cubes of x Angstrom per side
-def create_bounding_box_and_voxels(atom_coordinates, van_der_Waals_radii, voxel_size, probe_radius):
-
->>>>>>> 8f1de98c
     x_coords = []
     y_coords = []
     z_coords = []
@@ -151,54 +145,16 @@
     return bounding_box_dict, voxel_grid, (range_x, range_y, range_z)
 
 # STEP 2
-<<<<<<< HEAD
-def mark_occupied_voxels(atom_coordinates, file_path, voxel_size = 0.5):
+def mark_occupied_voxels(residue_info_dict, box, voxel_grid, voxel_size, probe_radius):
     """
     A voxel is 'occupied' if there are protein atoms sufficiently close to it. Instead of checking all protein atoms, 
     we restrict the search to a bounding box for the atom that considers its van der Waals radius and the probe radius.
     """
-    box, voxel_grid, _ = create_bounding_box_and_voxels(atom_coordinates, voxel_size)
-=======
-def mark_occupied_voxels(residue_info_dict, box, voxel_grid, voxel_size, probe_radius):
->>>>>>> 8f1de98c
-
+    
     xmin = box["X"][0]
     ymin = box["Y"][0]
     zmin = box["Z"][0]
     
-<<<<<<< HEAD
-    for idx, (_, atom_name, _, _, _, x, y, z) in enumerate(PDB_iterator(file_path)):
-        element = atom_name[0]
-        r_atom = van_der_Waals_radii[element]
-        r = r_atom + probe_radius
-
-        # Compute voxel index in each direction
-        # Convert atom's bounding box coordinates into voxel grid indices
-        i0 = math.floor((x - r - xmin) / voxel_size)
-        j0 = math.floor((y - r - ymin) / voxel_size)
-        k0 = math.floor((z - r - zmin) / voxel_size)
-        i1 = math.floor((x + r - xmin) / voxel_size) + 1
-        j1 = math.floor((y + r - ymin) / voxel_size) + 1
-        k1 = math.floor((z + r - zmin) / voxel_size) + 1
-        
-        # Iterate over the voxel range defined above
-        for l in range(i0, i1 + 1):
-            for m in range(j0, j1 + 1):
-                for n in range(k0, k1 + 1):
-                    # Convert voxel index to Cartesian coordinate and add voxel_size/2 to each 
-                    # coordinate to get the voxel center
-                    voxel_x = xmin + l*voxel_size + voxel_size / 2
-                    voxel_y = ymin + m*voxel_size + voxel_size / 2
-                    voxel_z = zmin + n*voxel_size + voxel_size / 2
-
-                    # Compute distance from voxel center to atom
-                    distance = math.sqrt((voxel_x - x)**2 + (voxel_y - y)**2 + (voxel_z - z)**2)
-                   
-                    if distance <= r:
-                        if (l, m, n) in voxel_grid:
-                            # Mark voxel as -1, i.e. occupied
-                            voxel_grid[(l,m,n)] = -1
-=======
     # Iterate through each residue and its atoms
     for residue_key, residue_data in residue_info_dict.items():
         # Process each atom in the residue
@@ -217,7 +173,7 @@
             r_atom = van_der_Waals_radii[element]
             r = r_atom + probe_radius
 
-            # Convert atom's "bounding box" coordinates into voxel grid indices
+            # Convert atom's bounding box coordinates into voxel grid indices
             i0 = math.floor((x - r - xmin) / voxel_size)
             j0 = math.floor((y - r - ymin) / voxel_size)
             k0 = math.floor((z - r - zmin) / voxel_size)
@@ -235,14 +191,13 @@
                         voxel_y = ymin + m*voxel_size + voxel_size / 2
                         voxel_z = zmin + n*voxel_size + voxel_size / 2
 
-                        # Compute distance from voxel center to atom center
+                        # Compute distance from voxel center to atom
                         distance = math.sqrt((voxel_x - x)**2 + (voxel_y - y)**2 + (voxel_z - z)**2)
                        
                         if distance <= r:
                             if (l, m, n) in voxel_grid:
                                 # Mark voxel as -1, i.e. occupied
                                 voxel_grid[(l, m, n)] = -1
->>>>>>> 8f1de98c
     
     return voxel_grid
 # STEP 3
