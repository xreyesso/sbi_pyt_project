import numpy as np
import sys
import math
import os
from collections import defaultdict, deque
import numpy as np
import matplotlib.pyplot as plt
from mpl_toolkits.mplot3d import Axes3D

# Step 0: Read PDB file and get atom coordinates
# Step 1: create 3D grid for the protein
# Step 2: Set a value for each voxel. We start by setting all voxels to 0
# a voxel that is inaccessible to solvent (because it is already occupied by the protein) gets a value of -1
# Step 3: Scan along the x, y and z axis to detect solvent voxels enclosed on both sides by -1
# Step 4: Scan along 4 cubic diagonals
# A sequence of voxels which starts with protein, followed by solvent and ending with protein is 
# calleda protein-solvent-protein (PSP) event.
# Step 5: Detect pockets as regions of voxels with a minimum number of PSP events (MIN_PSP)
# Check nearest neighbors
# STEP 6
# Distinguish cavities
# STEP 7
# Determine the surface of a pocket
# STEP 8
# Identify the aminoacids and atoms that surround the surface of a pocket
# STEP 9
# Prepare output and display

van_der_Waals_radii = {
    "C": 1.70,
    "H": 1.17,
    "O": 1.40,
    "N": 1.50,
    "S": 1.85
}

r_atom_max = max([radius for radius in van_der_Waals_radii.values()])
probe_radius = 1.4

def PDB_iterator(pdb_file_path=None):
    if pdb_file_path is None:
        fi = sys.stdin
    else:
        fi = open(pdb_file_path,"r")

    for line in fi:
        line = line.strip()

        record_name = line[0:6].strip()

        if (record_name == "ATOM"):
            serial_number = int(line[6:11].strip())
            atom_name = line[12:16].strip()
            residue_name = line[17:20].strip()
            chain_ID = line[21].strip()
            residue_ID = int(line[22:26].strip())
            x_coordinate = float(line[30:38].strip())
            y_coordinate = float(line[38:46].strip())
            z_coordinate = float(line[46:54].strip())
            yield(serial_number, atom_name, residue_name, chain_ID, residue_ID, x_coordinate, y_coordinate, z_coordinate)

    fi.close()

def atoms_coordinates_dict(file_path):
    atom_id_coords_dict = {}
    residue_info_dict = {}
    
    for atom_id, atom_name, residue_name, chain_ID, residue_ID, x_coordinate, y_coordinate, z_coordinate in PDB_iterator(file_path):
        # Store atom coordinates
        atom_id_coords_dict[atom_id] = (x_coordinate, y_coordinate, z_coordinate)
        
        # Determine the element type from atom name (first character usually)
        element = atom_name[0]
        
        # Create unique residue key (chain_ID, residue_ID)
        residue_key = (chain_ID, residue_ID)
        
        # Initialize residue entry if it doesn't exist
        if residue_key not in residue_info_dict:
            residue_info_dict[residue_key] = {
                'id': residue_ID,
                'name': residue_name,
                'chain': chain_ID,
                'atoms': [],
                'atom_coords': [],
                'elements': [],
                'atom_ids': []
            }
        
        # Add atom information to the residue
        residue_info_dict[residue_key]['atoms'].append(atom_name)
        residue_info_dict[residue_key]['atom_coords'].append((x_coordinate, y_coordinate, z_coordinate))
        residue_info_dict[residue_key]['elements'].append(element)
        residue_info_dict[residue_key]['atom_ids'].append(atom_id)
    
    return atom_id_coords_dict, residue_info_dict

# STEP 1    
# The next step is to divide the 3D space (the bounding box in this case) into small cubes of x Angstrom per side
def create_bounding_box_and_voxels(atom_coordinates, voxel_size = 0.5):

    x_coords = []
    y_coords = []
    z_coords = []

    for _, coordinates in atom_coordinates.items():
            x_coords.append(coordinates[0])
            y_coords.append(coordinates[1])
            z_coords.append(coordinates[2])
   
    r_max = r_atom_max + probe_radius

    xmin = min(x_coords) - r_max
    xmax = max(x_coords) + r_max
    ymin = min(y_coords) - r_max
    ymax = max(y_coords) + r_max
    zmin = min(z_coords) - r_max
    zmax = max(z_coords) + r_max

    bounding_box_dict = {"X":[xmin, xmax], "Y":[ymin, ymax], "Z":[zmin, zmax]}

    # Add 1 to ensure we cover the bounding box
    # TODO: is 1 or voxel_size what we need to add?? It's 1, it's indices not cartesian coordinates, voxel_size is the wrong unit
    range_x = math.floor((xmax - xmin)/voxel_size) + 1
    range_y = math.floor((ymax - ymin)/voxel_size) + 1
    range_z = math.floor((zmax - zmin)/voxel_size) + 1
    #print(f"Voxel grid dimensions are: rangex={range_x}, rangey={range_y}, rangez={range_z}")

    # Generate voxel coordinates and store them in a dictionary
    voxel_grid = {}
    for i in range(range_x): # recall: range(n) = 0, 1, 2, ..., n-1
        for j in range(range_y):
            for k in range(range_z):
                #Store in a dictionary with the indices i,j,k as key
                voxel_grid[(i,j,k)] = 0
    
    return bounding_box_dict, voxel_grid, (range_x, range_y, range_z)


# For atom in PDB determine all coordinates of voxels that overlap with this atom
# set the grid coordinates to -1 if that’s the case 
# def determine_if_within_bounding_cube_for_atom(center, point):
#     # Compute Euclidean distance from atom center to voxel center
#     distance = np.linalg.norm(center - point)
#     if distance <= van_der_Waals_radii[center]:
#         return True

# STEP 2
def mark_occupied_voxels(atom_coordinates, file_path, voxel_size = 0.5):
  
    box, voxel_grid, _ = create_bounding_box_and_voxels(atom_coordinates, voxel_size)

    xmin = box["X"][0]
    ymin = box["Y"][0]
    zmin = box["Z"][0]
    
    for idx, (_, atom_name, _, _, _, x, y, z) in enumerate(PDB_iterator(file_path)):
        element = atom_name[0]
        r_atom = van_der_Waals_radii[element]
        r = r_atom + probe_radius

        # Compute voxel index in each direction
        # Convert atom's "bounding box" coordinates into voxel grid indices
        i0 = math.floor((x - r - xmin) / voxel_size)
        j0 = math.floor((y - r - ymin) / voxel_size)
        k0 = math.floor((z - r - zmin) / voxel_size)
        i1 = math.floor((x + r - xmin) / voxel_size) + 1
        j1 = math.floor((y + r - ymin) / voxel_size) + 1
        k1 = math.floor((z + r - zmin) / voxel_size) + 1

        # Determine which voxel this atom is in
        #i = math.floor((x - xmin) / voxel_size) # because indices start at 0
        #j = math.floor((y - ymin) / voxel_size)
        #k = math.floor((z - zmin) / voxel_size)
        
        # Iterate over the voxel range defined above
        for l in range(i0, i1 + 1):
            for m in range(j0, j1 + 1):
                for n in range(k0, k1 + 1):
                    # Convert voxel index to Cartesian coordinate and add voxel_size/2 to each 
                    # coordinate to get the voxel center
                    voxel_x = xmin + l*voxel_size + voxel_size / 2
                    voxel_y = ymin + m*voxel_size + voxel_size / 2
                    voxel_z = zmin + n*voxel_size + voxel_size / 2

                    # Compute distance from voxel center to atom center
                    distance = math.sqrt((voxel_x - x)**2 + (voxel_y - y)**2 + (voxel_z - z)**2)
                   
                    if distance <= r:
                        if (l, m, n) in voxel_grid:
                            # Mark voxel as-1, i.e.occupied
                            voxel_grid[(l,m,n)] = -1
    
    return voxel_grid

# STEP 3
# Find solvent-accessible voxels (value = 0) that are enclosed between inaccessible voxels (value = -1)
# along straight lines
# We are looking for runs of zeros that are enclosed on both sides by -1, only those get incremented by 1
def scan_along_axis(voxel_grid, grid_dimensions, axis):
    range_x, range_y, range_z = grid_dimensions

    if axis == 'x':
        scan_range = range(range_x)
        dim1_range = range(range_y)
        dim2_range = range(range_z)
    elif axis == 'y':
        dim1_range = range(range_x)
        scan_range = range(range_y)
        dim2_range = range(range_z)
    elif axis == 'z':
        dim1_range = range(range_x)
        dim2_range = range(range_y)
        scan_range = range(range_z)
    else:
        raise ValueError("Axis must be 'x', 'y' or 'z'")


    for i in dim1_range:
        for j in dim2_range: # for all lines parallel to the indicated axis
            solvent_voxels = None

            for s in scan_range:
                if axis == 'x':
                    key = (s, i, j)
                elif axis == 'y':
                    key = (i, s, j)
                else:
                    key = (i, j, s)

                if voxel_grid[key] == -1:
                    if solvent_voxels is not None:
                        for key2 in solvent_voxels:
                            voxel_grid[key2] += 1 # Add 1 for the solvent voxels in between protein voxels
                    solvent_voxels = [] # Reset the solvent voxels list so we do not process them multiple times
                else:
                    if solvent_voxels is not None:
                        solvent_voxels.append(key) # Only keep track of solvent voxels if they come after a protein (occupied) voxel
    
    return voxel_grid
                
# STEP 4
# Scan along the diagonals
def scan_along_diagonal(grid_dimensions, voxel_grid, diagonal_vector):
    """
    Scan along a diagonal direction specified by diagonal_vector.
    diagonal_vector should be one of:
    (1, 1, 1), (1, 1, -1), (1, -1, 1), (1, -1, -1)
    """
    range_x, range_y, range_z = grid_dimensions
    
    # Unpack diagonal direction
    dx, dy, dz = diagonal_vector
    
    # Determine starting points based on the direction
    # We need to consider all possible starting points for the diagonal
    if dx > 0:
        x_starts = range(range_x)
    else:
        x_starts = range(range_x - 1, -1, -1) # Start from the end
    if dy > 0:
        y_starts = range(range_y)
    else:
        y_starts = range(range_y - 1, -1, -1) # Start from the end
    if dz > 0:
        z_starts = range(range_z)
    else:
        z_starts = range(range_z - 1, -1, -1) # Start from the end

    # Plane (x,y) scan
    for start_x in x_starts:
        for start_y in y_starts:
            # Start a diagonal trace from this point
            x, y, z = start_x, start_y, 0
            solvent_voxels = None
            occupied_voxel = False
            
            # Follow the diagonal until we go out of bounds
            while 0 <= x < range_x and 0 <= y < range_y and 0 <= z < range_z:
                key = (x, y, z)
                
                if voxel_grid[key] == -1:  # Protein voxel
                    occupied_voxel = True
                    if solvent_voxels is not None:
                        for key2 in solvent_voxels:
                            voxel_grid[key2] += 1  # Increment solvent voxels between protein voxels
                    solvent_voxels = []  # Reset for next potential cavity
                else:  # Solvent voxel
                    if occupied_voxel:
                        solvent_voxels.append(key)
                
                # Move along the diagonal
                x += dx
                y += dy
                z += dz

    # # Repeat the process for all z-starting positions
    # for start_x in x_starts:
    #     for start_z in z_starts:
    #         # Start a diagonal trace from this point
    #         x, y, z = start_x, 0, start_z
    #         solvent_voxels = None
    #         occupied_voxel = False
            
    #         # Follow the diagonal until we go out of bounds
    #         while 0 <= x < range_x and 0 <= y < range_y and 0 <= z < range_z:
    #             key = (x, y, z)
                
    #             if voxel_grid.get(key, 0) == -1:  # Protein voxel
    #                 occupied_voxel = True
    #                 if solvent_voxels is not None:
    #                     for key2 in solvent_voxels:
    #                         voxel_grid[key2] += 1  # Increment solvent voxels between protein voxels
    #                 solvent_voxels = []  # Reset for next potential cavity
    #             else:  # Solvent voxel
    #                 if occupied_voxel:
    #                     solvent_voxels.append(key)
                
    #             # Move along the diagonal
    #             x += dx
    #             y += dy
    #             z += dz

    # # Repeat the process for all y-starting positions
    # for start_y in y_starts:
    #     for start_z in z_starts:
    #         # Start a diagonal trace from this point
    #         x, y, z = 0, start_y, start_z
    #         solvent_voxels = None
    #         occupied_voxel = False
            
    #         # Follow the diagonal until we go out of bounds
    #         while 0 <= x < range_x and 0 <= y < range_y and 0 <= z < range_z:
    #             key = (x, y, z)
                
    #             if voxel_grid.get(key, 0) == -1:  # Protein voxel
    #                 occupied_voxel = True
    #                 if solvent_voxels is not None:
    #                     for key2 in solvent_voxels:
    #                         voxel_grid[key2] += 1  # Increment solvent voxels between protein voxels
    #                 solvent_voxels = []  # Reset for next potential cavity
    #             else:  # Solvent voxel
    #                 if occupied_voxel:
    #                     solvent_voxels.append(key)
                
    #             # Move along the diagonal
    #             x += dx
    #             y += dy
    #             z += dz

    return(voxel_grid)


# STEP 5 
# Define pockets and cavities
# pockets is a list of lists
def define_pockets_and_cavities(voxel_grid, grid_dimensions, MIN_PSP=3):
    visited = set()
    pockets = []
    range_x, range_y, range_z = grid_dimensions

    # Find all grid points with values >= MIN_PSP
    for i in range(range_x):
        for j in range(range_y):
            for k in range(range_z):
                voxel = (i, j, k)
                
                # Skip if already visited or below threshold or occupied by protein
                if voxel in visited or voxel_grid.get(voxel, 0) < MIN_PSP:
                    continue
                
                # Start a new pocket
                pocket = []
                queue = deque([voxel])
                visited.add(voxel)
                
                # Region growing process
                while queue:
                    current = queue.popleft()
                    pocket.append(current)
                    
                    # Check 6-connected neighbors (full neighborhood)
                    for direction in [(0,0,1), (0,0,-1), (0,1,0), (0,-1,0), (1,0,0), (-1,0,0)]:
                        di, dj, dk = direction
                        neighbor = (current[0]+di, current[1]+dj, current[2]+dk)
                        
                        if (neighbor not in visited and 
                            0 <= neighbor[0] < range_x and 
                            0 <= neighbor[1] < range_y and 
                            0 <= neighbor[2] < range_z and
                            voxel_grid.get(neighbor, 0) >= MIN_PSP and
                            voxel_grid.get(neighbor, 0) != -1):
                            
                            visited.add(neighbor)
                            queue.append(neighbor)  
                
                # Add the completed pocket
                if pocket:
                    pockets.append(pocket)
    
    # Sort pockets by size (largest first)
    return sorted(pockets, key=len, reverse=True)

def filter_pockets_by_size(pockets, min_voxel_count=30):
    pockets_dict = {}
    n = 1
    for pocket in pockets:
        if len(pocket) >= min_voxel_count:
            pockets_dict[f'pocket_{n}'] = pocket
            n +=1
    return pockets_dict

# STEP 6
# Determine the surface of a pocket
def determine_pocket_surface(voxel_grid, pockets_dict):

    pockets_surface_dict = defaultdict(list)

    # Define the 6 nearest neighbors in 3D grid (face-adjacent)
    nearest_neighbors = [
        (1, 0, 0), (-1, 0, 0),  # x-axis neighbors
        (0, 1, 0), (0, -1, 0),  # y-axis neighbors
        (0, 0, 1), (0, 0, -1)   # z-axis neighbors
    ]
    
    # Optional: include diagonal neighbors for a more detailed surface
    # This would include 20 additional neighbors (12 edge-adjacent + 8 vertex-adjacent)

    # Process each pocket
    for id, voxels in pockets_dict.items():
        
        # Check each voxel in the pocket
        for voxel in voxels:
            i, j, k = voxel # Retrieve the indices of the voxel
            
            # Check if this voxel is a surface point
            is_surface = False
            
            for di, dj, dk in nearest_neighbors:
                neighbor = (i + di, j + dj, k + dk)
                
                # If neighbor is a protein voxel, this is a surface point
                if neighbor in voxel_grid and voxel_grid[neighbor] == -1:
                    is_surface = True
            
            # If this is a surface point, add it to our collection
            if is_surface:
                pockets_surface_dict[f'surface_{id}'].append(voxel)
                #surface_neighbors[voxel] = neighbor_coords
<<<<<<< HEAD
=======

    #print(pockets_surface_dict)
>>>>>>> 1751c38c
       
    return pockets_surface_dict

# DETERMINE ATOMS FOR EACH POCKET SURFACE
def find_atoms_for_pocket_surface(pockets_surface_dict, box, voxel_size=0.5):
    pockets_atoms_dict = {}

    xmin = box["X"][0]
    ymin = box["Y"][0]
    zmin = box["Z"][0]

    # Create a dictionary, keys: pockets, values: voxels in cartesian coordinates
    for id, voxels in pockets_surface_dict.items():
        coords = []
        for voxel in voxels:
            i, j, k = voxel # These are the voxel indices
            # Convert voxel index to Cartesian coordinate 
            x = xmin + i*voxel_size
            y = ymin + j*voxel_size
            z = zmin + k*voxel_size

            coords.append((x,y,z))
        
        # Store in dict
        # try as well:pocket_id.replace("surface_", "")
        pockets_atoms_dict[f'{id[7:]}'] = coords

    # Do we want to create a bounding box around each pocket? Now it should be doable since
    # we have the cartesian coordinates of the voxels and we can compute the dimensions of the box
    # How to make this box axis-aligned?
    # Once we have this box, prefilter atoms within this box
    # Use KDTree distance method to filter atoms
    # dictionary {'pocket_1: [(id, atom_name, (coorx, coordy, coordz), residue_id),
    # (id, atom_name, (coorx, coordy, coordz), residue_id), 
    # (id, atom_name, (coorx, coordy, coordz), residue_id),
    # (id, atom_name, (coorx, coordy, coordz), residue_id)]
    # 'pocket_2: [(id, atom_name, (coorx, coordy, coordz), residue_id),...],
    # 'pocket_3: [(id, atom_name, (coorx, coordy, coordz), residue_id),...]
    #}
    # Then loop in all tuples for each pockets, create a set called residues and add residue_id's to this set
    #{'pocket_1: [(residue_id1,residue_id2,residue_id3,... ),
    # 'pocket_2: [(residue_id1,...)],
    # 'pocket_3: [(residue_id2,...)]
    #}
    #print(pockets_atoms_dict)
    return pockets_atoms_dict 

# STEP 7
def identify_surrounding_residues_and_atoms(pocket_surfaces, residues, atom_id_coords_dict, bounding_box, voxel_size=0.5):
    
    # Get the minimum coordinates of the bounding box
    xmin = bounding_box["X"][0]
    ymin = bounding_box["Y"][0]
    zmin = bounding_box["Z"][0]
    
    # Define the distance threshold for considering an atom as surrounding a pocket
    # Usually slightly larger than the sum of probe radius and voxel size
    distance_threshold = probe_radius + 1.7
    
    pocket_surroundings = {}
    
    # Process each pocket
    for pocket_id, surface_points in pocket_surfaces.items():
        surrounding_residues = {}
        surrounding_atoms = {}

        # Check each surface point
        for surface_voxel in surface_points:
            # Convert voxel indices to cartesian coordinates (using the center of the voxel)
            i, j, k = surface_voxel
            voxel_x = xmin + i*voxel_size + voxel_size/2
            voxel_y = ymin + j*voxel_size + voxel_size/2
            voxel_z = zmin + k*voxel_size + voxel_size/2
            voxel_center = np.array([voxel_x, voxel_y, voxel_z])
        
            # Check all atoms to find those close to this surface point
            for atom_id, coords in atom_id_coords_dict.items():
                atom_coords = np.array(coords)
                distance = np.linalg.norm(voxel_center - atom_coords)

                # If the atom is within the threshold distance, consider it surrounding
                if distance <= distance_threshold:
                    surrounding_atoms[atom_id] = coords
                    
                    # Find which residue this atom belongs to
                    for residue_key, residue_info in residues.items():
                        for id in residue_info['atom_ids']:
                            if id == atom_id:
                                # Add this residue to our collection
                                if residue_key not in surrounding_residues:
                                    surrounding_residues[residue_key] = {
                                        'name': residue_info['name'],
                                        'atoms': []
                                    }
                                
                                # Add the atom to this residue (if not already there)
                                if atom_id not in [a for a in surrounding_residues[residue_key]['atoms']]:
                                    surrounding_residues[residue_key]['atoms'].append(id)
                                break
        
        # Add the results for this pocket
        pocket_surroundings[pocket_id]={
            'residues': surrounding_residues,
            'atoms': surrounding_atoms
        }
    print(pocket_surroundings)
    return pocket_surroundings

def visualize_pockets(pdb_file_path, pocket_surface, voxel_grid, atom_id_coords_dict, voxel_size=0.5, box=None, output_file=None):
    """
    Visualize protein structure and detected pockets in 3D.
    
    Parameters:
    -----------
    pdb_file_path : str
        Path to the PDB file (used for title)
    pockets : list
        List of pockets, where each pocket is a list of voxel coordinates
    voxel_grid : dict
        Dictionary mapping voxel coordinates to values
    atom_id_coords_dict : dict
        Dictionary mapping atom IDs to their 3D coordinates
    voxel_size : float
        Size of each voxel
    box : dict
        Bounding box dictionary with X, Y, Z ranges
    output_file : str, optional
        Path to save the visualization (if None, display instead)
    """
    # Convert back the pocket_surface dictionary to a list of lists to use visualization without further major changes
    pockets = []
    for pocket_surface in pocket_surface.values():
        pockets.append(pocket_surface)

    # Extract atom coordinates
    atom_coords = np.array(list(atom_id_coords_dict.values()))
    
    # Create figure
    fig = plt.figure(figsize=(12, 10))
    ax = fig.add_subplot(111, projection='3d')
    
    # Plot protein atoms as small gray dots
    ax.scatter(atom_coords[:, 0], atom_coords[:, 1], atom_coords[:, 2], 
               c='gray', s=1, alpha=0.3, label='Protein')
    
    # Define colors for different pockets
    colors = ['red', 'blue', 'green', 'purple', 'orange', 'cyan', 'magenta', 'yellow']
    
    # Plot top pockets (up to 8)
    for i, pocket in enumerate(pockets[:min(len(pockets), len(colors))]):
        # Calculate pocket center
        pocket_voxels = np.array(pocket)
        
        # Convert voxel indices to Cartesian coordinates
        if box is not None:
            xmin, ymin, zmin = box["X"][0], box["Y"][0], box["Z"][0]
            pocket_coords = np.zeros((len(pocket_voxels), 3))
            for j, (x, y, z) in enumerate(pocket_voxels):
                # Convert voxel center to Cartesian coordinates
                pocket_coords[j, 0] = xmin + x * voxel_size + voxel_size / 2
                pocket_coords[j, 1] = ymin + y * voxel_size + voxel_size / 2
                pocket_coords[j, 2] = zmin + z * voxel_size + voxel_size / 2
        else:
            # If no box is provided, just use the voxel indices scaled by voxel_size
            pocket_coords = pocket_voxels * voxel_size
        
        # Plot pocket voxels
        ax.scatter(pocket_coords[:, 0], pocket_coords[:, 1], pocket_coords[:, 2],
                   c=colors[i], s=20, alpha=0.7, label=f'Pocket {i+1} ({len(pocket)} voxels)')
        
        # Calculate and plot pocket center
        center = np.mean(pocket_coords, axis=0)
        ax.scatter([center[0]], [center[1]], [center[2]], 
                   c=colors[i], s=100, edgecolor='black', marker='o')
        
        # Optional: Draw a sphere to represent the pocket volume
        # This is an approximation of the pocket shape
        pocket_size = len(pocket)
        r = (pocket_size * voxel_size**3 / (4/3 * np.pi))**(1/3)  # Approximate radius
        
        u, v = np.mgrid[0:2*np.pi:20j, 0:np.pi:10j]
        x = center[0] + r * np.cos(u) * np.sin(v)
        y = center[1] + r * np.sin(u) * np.sin(v)
        z = center[2] + r * np.cos(v)
        ax.plot_surface(x, y, z, color=colors[i], alpha=0.1)
    
    # Set labels and title
    ax.set_xlabel('X (Å)')
    ax.set_ylabel('Y (Å)')
    ax.set_zlabel('Z (Å)')
    ax.set_title(f'Protein Structure and Detected Pockets for {pdb_file_path}')
    
    # Add legend
    plt.legend(loc='upper right')
    
    # Set equal aspect ratio
    # Calculate the bounds
    max_range = np.array([
        atom_coords[:, 0].max() - atom_coords[:, 0].min(),
        atom_coords[:, 1].max() - atom_coords[:, 1].min(),
        atom_coords[:, 2].max() - atom_coords[:, 2].min()
    ]).max() / 2.0
    
    mid_x = (atom_coords[:, 0].max() + atom_coords[:, 0].min()) / 2
    mid_y = (atom_coords[:, 1].max() + atom_coords[:, 1].min()) / 2
    mid_z = (atom_coords[:, 2].max() + atom_coords[:, 2].min()) / 2
    
    ax.set_xlim(mid_x - max_range, mid_x + max_range)
    ax.set_ylim(mid_y - max_range, mid_y + max_range)
    ax.set_zlim(mid_z - max_range, mid_z + max_range)
    
    # Save or display
    if output_file:
        plt.savefig(output_file, dpi=300, bbox_inches='tight')
        print(f"Visualization saved to {output_file}")
    else:
        plt.tight_layout()
        plt.show()



# STEP 8

def calculate_pocket_properties(pocket, voxel_grid, bounding_box, voxel_size):
    # Important: to compute the volumen of the pocket, use the pocket filled (before getting the surface grid points)
    xmin = bounding_box["X"][0]
    ymin = bounding_box["Y"][0]
    zmin = bounding_box["Z"][0]
    
    # The volume of the pocket is equal to the number of voxels times the voxel volume
    volume = len(pocket) * (voxel_size**3)
    
    # Calculate centroid
    sum_x, sum_y, sum_z = 0, 0, 0
    sum_score = 0
    
    for voxel in pocket:
        # Convert to Cartesian coordinates
        cart_x = xmin + voxel[0]*voxel_size + voxel_size/2
        cart_y = ymin + voxel[1]*voxel_size + voxel_size/2
        cart_z = zmin + voxel[2]*voxel_size + voxel_size/2
        
        sum_x += cart_x
        sum_y += cart_y
        sum_z += cart_z
        sum_score += voxel_grid[voxel]
    
    centroid = (sum_x/len(pocket), sum_y/len(pocket), sum_z/len(pocket))
    avg_score = sum_score/len(pocket)
    
    # Approximate surface area by counting surface voxels
    #surface_voxels, _ = determine_pocket_surface(pocket, voxel_grid, (float('inf'), float('inf'), float('inf')))
    #surface_area = len(surface_voxels) * (voxel_size**2)
    
    return {
        'volume': volume,
        #'surface_area': surface_area,
        'centroid': centroid,
        'score': avg_score
    }

# STEP 9


# Generate PDB file for predicted pockets
def generate_pockets_pdb(pockets, voxel_grid, bounding_box, voxel_size, output_file):
    """
    Generate a PDB file representing the detected pockets
    """
    xmin = bounding_box["X"][0]
    ymin = bounding_box["Y"][0]
    zmin = bounding_box["Z"][0]
    
    with open(output_file, 'w') as f:
        f.write("REMARK  Generated by LIGSITE Binding Site Predictor\n")
        f.write("REMARK  Columns:\n")
        f.write("REMARK  HETATM  ID  Residue  Chain  ResNum  X      Y      Z      Occupancy  Score\n")
        
        atom_idx = 1
        for pocket_idx, pocket in enumerate(pockets):
            #properties = calculate_pocket_properties(pocket, voxel_grid, bounding_box, voxel_size)
            
            # Write REMARK for this pocket
            #f.write(f"REMARK  POCKET {pocket_idx+1} PROPERTIES: Volume={properties['volume']:.2f}, SurfaceArea={properties['surface_area']:.2f}\n")
            
            # Write voxels as atoms
            for voxel in pocket:
                # Convert to Cartesian coordinates
                x = xmin + voxel[0]*voxel_size + voxel_size/2
                y = ymin + voxel[1]*voxel_size + voxel_size/2
                z = zmin + voxel[2]*voxel_size + voxel_size/2
                
                # Score is the number of PSP events
                score = voxel_grid[voxel]
                
                # Write in PDB format
                f.write(f"HETATM{atom_idx:5d}  POC POC {chr(65+pocket_idx%26):1s}{pocket_idx+1:4d}    "
                       f"{x:8.3f}{y:8.3f}{z:8.3f}{1.00:6.2f}{score:6.2f}\n")
                atom_idx += 1
            
            # Add TER record between pockets
            f.write(f"TER   {atom_idx:5d}      POC {chr(65+pocket_idx%26):1s}{pocket_idx+1:4d}\n")
            
# Generate PDB file for pocket residues
def generate_pocket_residues_pdb(pocket_idx, surrounding_residues, output_file):
    """
    Generate a PDB file containing the residues that form the pocket
    """
    with open(output_file, 'w') as f:
        f.write("REMARK  Residues forming the pocket\n")
        f.write("REMARK  CHAIN, RESNAME, RESNUM\n")

        # Write residue list in the header
        for (chain_id, res_id), res_info in surrounding_residues.items():
            f.write(f"REMARK  {chain_id} {res_info['name']} {res_id}\n")

        f.write("\n")

        # Write atom coordinates with strict PDB column alignment
        atom_idx = 1
        for (chain_id, res_id), res_info in surrounding_residues.items():
            for atom_id, atom_name, (x, y, z) in res_info['atoms']:
                # Format atom name according to PDB conventions (columns 13-16)
                # For standard formatting, right-justify element symbols
                if len(atom_name) == 4:
                    atom_name_formatted = atom_name
                else:
                    # Right-justify the element symbol (e.g., " CA " instead of "CA ")
                    atom_name_formatted = f" {atom_name.ljust(3)}"

                # Strict PDB format with exact column positioning
                # Columns: 1-6 (ATOM), 7-11 (atom serial), 13-16 (atom name), 18-20 (residue name),
                # 22 (chain ID), 23-26 (residue seq num), 31-38 (X), 39-46 (Y), 47-54 (Z),
                # 55-60 (occupancy), 61-66 (temperature factor)
                f.write(f"ATOM  {atom_idx:5d} {atom_name_formatted} {res_info['name']:3s} {chain_id:1s}{res_id:4d}    "
                       f"{x:8.3f}{y:8.3f}{z:8.3f}{1.00:6.2f}{0.00:6.2f}\n")
                atom_idx += 1
            
            # Add TER record after each residue chain
            f.write(f"TER   {atom_idx:5d}      {res_info['name']:3s} {chain_id:1s}{res_id:4d}\n")

# Generate PyMOL script
def generate_pymol_script(protein_file, pockets_file, output_file):
    """
    Generate a PyMOL script to visualize the protein and detected pockets
    """
    with open(output_file, 'w') as f:
        # Basic setup
        f.write("# PyMOL script for visualizing LIGSITE results\n")
        f.write(f"load {protein_file}, protein\n")
        f.write(f"load {pockets_file}, pockets\n")
        f.write("\n")
        
        # Style protein
        f.write("# Style protein\n")
        f.write("hide everything, protein\n")
        f.write("show cartoon, protein\n")
        f.write("color gray80, protein\n")
        f.write("\n")
        
        # Style pockets
        f.write("# Style pockets\n")
        f.write("hide everything, pockets\n")
        f.write("show spheres, pockets\n")
        
        # Different colors for each pocket
        colors = ["red", "green", "blue", "yellow", "magenta", "cyan", "orange", 
                 "wheat", "purple", "marine", "olive", "teal", "pink", "salmon"]
        
        for i, color in enumerate(colors):
            f.write(f"color {color}, pockets and chain {chr(65+i%26)}\n")
        
        f.write("\n")
        
        # Set transparency and sphere size
        f.write("# Set transparency and sphere size\n")
        f.write("set sphere_transparency, 0.5\n")
        f.write("set sphere_scale, 0.7\n")
        f.write("\n")
        
        # Center view
        f.write("# Center view\n")
        f.write("center\n")
        f.write("zoom\n")

# Complete workflow function
def run_complete_workflow(file_path, output_dir="./output", voxel_size=1.0, MIN_PSP=3, max_pockets=5):
    """
    Run the complete LIGSITE workflow for pocket detection
    """
    # Create output directory if it doesn't exist
    os.makedirs(output_dir, exist_ok=True)
    
    print(f"Processing PDB file: {file_path}")
    print(f"Step 1: Getting atom coordinates and residue information...")
    atoms_ids_and_coordinates, residues_info_dict = atoms_coordinates_dict(file_path)
    
    print(f"Step 2: Creating grid and marking occupied voxels...")
    
    # Create bounding box and grid
    box, voxel_grid, grid_dimensions = create_bounding_box_and_voxels(atoms_ids_and_coordinates)

    # Mark occupied voxels (protein atoms)
    voxel_grid = mark_occupied_voxels(atoms_ids_and_coordinates, file_path)
    
    print(f"Step 3: Scanning along axes to detect protein-solvent-protein events...")
    
    # Scan along axes to detect PSP events
    axes = ['x','y','z']
    for axis in axes:
        voxel_grid = scan_along_axis(voxel_grid, grid_dimensions, axis)

    print(f"Step 4: Scanning along diagonals to detect protein-solvent-protein events...")
    
    # Scan along diagonals to detect PSP events
    diagonals = [(1,1,1), (1,1,-1), (1,-1,1), (1,-1,-1)]
    for diagonal in diagonals:
        voxel_grid = scan_along_diagonal(grid_dimensions, voxel_grid, diagonal)
    
    #print(f"Step 5: Defining pockets (MIN_PSP = {MIN_PSP})...")
    
    # Define pockets
    pockets = define_pockets_and_cavities(voxel_grid, grid_dimensions)

    print(f"Found {len(pockets)} potential binding sites.")
    
    pockets = filter_pockets_by_size(pockets)
    print(f"Found {len(pockets)} filtered potential binding sites.")
    #print(pockets)
    pocket_surface = determine_pocket_surface(voxel_grid, pockets)
    #print(pocket_surface)

    find_atoms_for_pocket_surface(pocket_surface, box)

    identify_surrounding_residues_and_atoms(pocket_surface, residues_info_dict, atoms_ids_and_coordinates, box)

    # After detecting pockets
    visualize_pockets(file_path, pocket_surface, voxel_grid, atoms_ids_and_coordinates, box=box)

    # Use the filled pockets when computing the volume
    calculate_pocket_properties(pockets, voxel_grid, box, voxel_size)

    #print(f"Step 6: Determining pocket surfaces...")
    '''
    # Determine pocket surfaces
    pocket_surfaces = {}
    for i, pocket in enumerate(true_pockets):
        surface_voxels, connections = determine_pocket_surface(pocket, voxel_grid, grid_dimensions)
        pocket_surfaces[i] = (surface_voxels, connections)
    
    print(f"Step 7: Identifying surrounding residues...")
    
    # Identify surrounding residues
    pocket_residues = {}
    for i, pocket in enumerate(true_pockets):
        surface_voxels, _ = pocket_surfaces[i]
        surrounding_residues = identify_surrounding_residues(surface_voxels, bounding_box, voxel_size, residues)
        pocket_residues[i] = surrounding_residues
        
        print(f"  Pocket {i+1}: {len(surrounding_residues)} surrounding residues")
    '''
    #print(f"Step 8: Generating output files...")
    

    # Generate predicted pockets PDB file
    #pockets_pdb_file = os.path.join(output_dir, "predicted_pockets.pdb")
    #generate_pockets_pdb(pockets, voxel_grid, box, voxel_size, pockets_pdb_file)
    '''
    # Generate residue files for each pocket
    for i, surrounding_residues in pocket_residues.items():
        residues_pdb_file = os.path.join(output_dir, f"pocket_{i+1}_residues.pdb")
        generate_pocket_residues_pdb(i+1, surrounding_residues, residues_pdb_file)
    
    # Generate PyMOL script
    pymol_script_file = os.path.join(output_dir, "visualize.pml")
    generate_pymol_script(file_path, pockets_pdb_file, pymol_script_file)
    
    print(f"Workflow completed successfully!")
    print(f"Output files saved to: {output_dir}")
    print(f"To visualize in PyMOL, run: pymol -x {pymol_script_file}")
    '''
    #return pockets, cavities, voxel_grid, bounding_box
    
if __name__ == "__main__":
    if len(sys.argv) > 1:
        pdb_file = sys.argv[1]
    else:
        print("Usage: python ligsite.py [pdb_file]")
        print("No PDB file specified, using default file '1a6u.pdb'")
        pdb_file = "1a6u.pdb"  # Default PDB file
    
    # Run the workflow
    run_complete_workflow(pdb_file)
<|MERGE_RESOLUTION|>--- conflicted
+++ resolved
@@ -447,11 +447,6 @@
             if is_surface:
                 pockets_surface_dict[f'surface_{id}'].append(voxel)
                 #surface_neighbors[voxel] = neighbor_coords
-<<<<<<< HEAD
-=======
-
-    #print(pockets_surface_dict)
->>>>>>> 1751c38c
        
     return pockets_surface_dict
 
